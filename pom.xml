--- conflicted
+++ resolved
@@ -47,15 +47,9 @@
         <mavenDependencyPlugin.version>3.6.0</mavenDependencyPlugin.version>
         <mavenFindbugsPlugin.version>3.0.5</mavenFindbugsPlugin.version>
         <mavenJarPlugin.version>3.3.0</mavenJarPlugin.version>
-<<<<<<< HEAD
         <mavenReleasePlugin.version>3.1.1</mavenReleasePlugin.version>
-        <mavenSourcePlugin.version>3.3.0</mavenSourcePlugin.version>
-=======
-        <mavenReleasePlugin.version>3.0.1</mavenReleasePlugin.version>
         <mavenSourcePlugin.version>3.3.1</mavenSourcePlugin.version>
         <mavenSurefire.version>3.5.3</mavenSurefire.version>
->>>>>>> 10a4eacf
-        <mavenSurefire.version>3.2.3</mavenSurefire.version>
         <mockitoCore.version>5.8.0</mockitoCore.version>
         <mockitoJunitJupiter.version>5.13.4</mockitoJunitJupiter.version>
         <project.build.sourceEncoding>UTF-8</project.build.sourceEncoding>
