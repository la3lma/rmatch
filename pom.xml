--- conflicted
+++ resolved
@@ -48,13 +48,9 @@
         <mavenFindbugsPlugin.version>3.0.5</mavenFindbugsPlugin.version>
         <mavenJarPlugin.version>3.3.0</mavenJarPlugin.version>
         <mavenReleasePlugin.version>3.0.1</mavenReleasePlugin.version>
-<<<<<<< HEAD
-        <mavenSourcePlugin.version>3.3.0</mavenSourcePlugin.version>
+        <mavenSourcePlugin.version>3.3.1</mavenSourcePlugin.version>
         <mavenSurefire.version>3.5.3</mavenSurefire.version>
-=======
-        <mavenSourcePlugin.version>3.3.1</mavenSourcePlugin.version>
         <mavenSurefire.version>3.2.3</mavenSurefire.version>
->>>>>>> 4e95125d
         <mockitoCore.version>5.8.0</mockitoCore.version>
         <mockitoJunitJupiter.version>5.13.4</mockitoJunitJupiter.version>
         <project.build.sourceEncoding>UTF-8</project.build.sourceEncoding>
