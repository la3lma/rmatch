--- conflicted
+++ resolved
@@ -49,13 +49,9 @@
         <mavenDependencyPlugin.version>3.9.0</mavenDependencyPlugin.version>
 
         <mavenFindbugsPlugin.version>3.0.5</mavenFindbugsPlugin.version>
-<<<<<<< HEAD
         <mavenJarPlugin.version>3.5.0</mavenJarPlugin.version>
-        <mavenReleasePlugin.version>3.1.1</mavenReleasePlugin.version>
-=======
-        <mavenJarPlugin.version>3.4.2</mavenJarPlugin.version>
         <mavenReleasePlugin.version>3.3.1</mavenReleasePlugin.version>
->>>>>>> 573de480
+
         <mavenSourcePlugin.version>3.3.1</mavenSourcePlugin.version>
         <mavenSurefire.version>3.5.4</mavenSurefire.version>
         <mockitoCore.version>5.20.0</mockitoCore.version>
