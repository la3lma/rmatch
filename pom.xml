<?xml version="1.0" encoding="UTF-8"?>
<project xmlns="http://maven.apache.org/POM/4.0.0" xmlns:xsi="http://www.w3.org/2001/XMLSchema-instance"
         xsi:schemaLocation="http://maven.apache.org/POM/4.0.0 http://maven.apache.org/maven-v4_0_0.xsd">

    <modelVersion>4.0.0</modelVersion>
    <groupId>no.rmz</groupId>
    <artifactId>rmatch-parent</artifactId>
    <version>1.1-SNAPSHOT</version>

    <packaging>pom</packaging>

    <name>Umbrella project for the regex matcher subprojects.</name>

    <description>Regular expression matcher</description>
    <organization>
        <name>Rmz</name>
        <url>https://www.rmz.no/</url>
    </organization>

    <licenses>
        <license>
            <name>The Apache Software License, Version 2.0</name>
            <url>https://www.apache.org/licenses/LICENSE-2.0.txt</url>
            <distribution>repo</distribution>
        </license>
    </licenses>

    <developers>
        <developer>
            <id>rmz</id>
            <name>Bjørn Remseth</name>
            <email>rmz@rmz.no</email>
        </developer>
    </developers>

    <properties>
        <maven.plugin.validation>DEFAULT</maven.plugin.validation>
        <java.version>21</java.version>
        <findbugs.version>1.3.2</findbugs.version>
        <guava.version>33.0.0-jre</guava.version>
        <guice.version>3.0</guice.version>
        <junit-jupiter.version>5.9.3</junit-jupiter.version>
        <junit.version>4.13.2</junit.version>
        <mavenCheckstylePlugin.version>3.3.1</mavenCheckstylePlugin.version>
        <mavenCoberturaPlugin.version>2.5.1</mavenCoberturaPlugin.version>
        <mavenCompilerPlugin.version>3.12.1</mavenCompilerPlugin.version>
        <mavenDependencyPlugin.version>3.6.0</mavenDependencyPlugin.version>
        <mavenFindbugsPlugin.version>3.0.5</mavenFindbugsPlugin.version>
        <mavenJarPlugin.version>3.3.0</mavenJarPlugin.version>
        <mavenReleasePlugin.version>3.0.1</mavenReleasePlugin.version>
        <mavenSourcePlugin.version>3.3.0</mavenSourcePlugin.version>
<<<<<<< HEAD
        <mavenSurefire.version>3.1.2</mavenSurefire.version>
        <mockitoCore.version>5.8.0</mockitoCore.version>
        <mockitoJunitJupiter.version>5.10.0</mockitoJunitJupiter.version>
=======
        <mavenSurefire.version>3.2.3</mavenSurefire.version>
        <mockitoCore.version>5.5.0</mockitoCore.version>
        <mockitoJunitJupiter.version>5.10.1</mockitoJunitJupiter.version>
>>>>>>> 9eb1b71d
        <project.build.sourceEncoding>UTF-8</project.build.sourceEncoding>
        <project.reporting.outputEncoding>UTF-8</project.reporting.outputEncoding>
    </properties>


    <dependencies>

        <dependency>
            <groupId>org.mockito</groupId>
            <artifactId>mockito-core</artifactId>
            <version>${mockitoCore.version}</version>
        </dependency>

        <!-- https://mvnrepository.com/artifact/org.mockito/mockito-junit-jupiter -->
        <dependency>
            <groupId>org.mockito</groupId>
            <artifactId>mockito-junit-jupiter</artifactId>
            <version>5.8.0</version>
            <scope>test</scope>
        </dependency>

        <dependency>
            <groupId>org.junit.jupiter</groupId>
            <artifactId>junit-jupiter-engine</artifactId>
            <version>${mockitoJunitJupiter.version}</version>
            <scope>test</scope>
        </dependency>

        <dependency>
            <groupId>net.sourceforge.findbugs</groupId>
            <artifactId>annotations</artifactId>
            <version>${findbugs.version}</version>
        </dependency>

        <dependency>
            <groupId>com.google.guava</groupId>
            <artifactId>guava</artifactId>
            <version>${guava.version}</version>
        </dependency>



    </dependencies>


    <modules>
        <module>rmatch</module>
        <module>rmatch-tester</module>
    </modules>
    <scm>
        <connection>scm:git:git@github.com:la3lma/rmatch.git</connection>
        <url>scm:git:git@github.com:la3lma/rmatch.git</url>
        <developerConnection>scm:git:git@github.com:la3lma/rmatch.git</developerConnection>
        <tag>HEAD</tag>
    </scm>

</project><|MERGE_RESOLUTION|>--- conflicted
+++ resolved
@@ -49,15 +49,9 @@
         <mavenJarPlugin.version>3.3.0</mavenJarPlugin.version>
         <mavenReleasePlugin.version>3.0.1</mavenReleasePlugin.version>
         <mavenSourcePlugin.version>3.3.0</mavenSourcePlugin.version>
-<<<<<<< HEAD
-        <mavenSurefire.version>3.1.2</mavenSurefire.version>
+        <mavenSurefire.version>3.2.3</mavenSurefire.version>
         <mockitoCore.version>5.8.0</mockitoCore.version>
         <mockitoJunitJupiter.version>5.10.0</mockitoJunitJupiter.version>
-=======
-        <mavenSurefire.version>3.2.3</mavenSurefire.version>
-        <mockitoCore.version>5.5.0</mockitoCore.version>
-        <mockitoJunitJupiter.version>5.10.1</mockitoJunitJupiter.version>
->>>>>>> 9eb1b71d
         <project.build.sourceEncoding>UTF-8</project.build.sourceEncoding>
         <project.reporting.outputEncoding>UTF-8</project.reporting.outputEncoding>
     </properties>
