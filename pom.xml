<?xml version="1.0" encoding="UTF-8"?>
<project xmlns="http://maven.apache.org/POM/4.0.0" xmlns:xsi="http://www.w3.org/2001/XMLSchema-instance"
         xsi:schemaLocation="http://maven.apache.org/POM/4.0.0 http://maven.apache.org/maven-v4_0_0.xsd">

    <modelVersion>4.0.0</modelVersion>
    <groupId>no.rmz</groupId>
    <artifactId>rmatch-parent</artifactId>
    <version>1.1-SNAPSHOT</version>

    <packaging>pom</packaging>

    <name>Umbrella project for the regex matcher subprojects.</name>

    <description>Regular expression matcher</description>
    <organization>
        <name>Rmz</name>
        <url>https://www.rmz.no/</url>
    </organization>

    <licenses>
        <license>
            <name>The Apache Software License, Version 2.0</name>
            <url>https://www.apache.org/licenses/LICENSE-2.0.txt</url>
            <distribution>repo</distribution>
        </license>
    </licenses>

    <developers>
        <developer>
            <id>rmz</id>
            <name>Bjørn Remseth</name>
            <email>rmz@rmz.no</email>
        </developer>
    </developers>

    <properties>
        <maven.plugin.validation>DEFAULT</maven.plugin.validation>
        <java.version>17</java.version>
        <findbugs.version>1.3.2</findbugs.version>
        <guava.version>33.4.8-jre</guava.version>
        <guice.version>3.0</guice.version>
        <junit-jupiter.version>5.9.3</junit-jupiter.version>
        <junit.version>4.13.2</junit.version>
        <mavenCheckstylePlugin.version>3.6.0</mavenCheckstylePlugin.version>
        <mavenCoberturaPlugin.version>2.5.1</mavenCoberturaPlugin.version>
<<<<<<< HEAD
        <mavenCompilerPlugin.version>3.12.1</mavenCompilerPlugin.version>
        <mavenDependencyPlugin.version>3.8.1</mavenDependencyPlugin.version>
=======
        <mavenCompilerPlugin.version>3.14.0</mavenCompilerPlugin.version>
        <mavenDependencyPlugin.version>3.6.0</mavenDependencyPlugin.version>
>>>>>>> 0790148c
        <mavenFindbugsPlugin.version>3.0.5</mavenFindbugsPlugin.version>
        <mavenJarPlugin.version>3.3.0</mavenJarPlugin.version>
        <mavenReleasePlugin.version>3.1.1</mavenReleasePlugin.version>
        <mavenSourcePlugin.version>3.3.1</mavenSourcePlugin.version>
        <mavenSurefire.version>3.5.3</mavenSurefire.version>
        <mockitoCore.version>5.8.0</mockitoCore.version>
        <mockitoJunitJupiter.version>5.13.4</mockitoJunitJupiter.version>
        <project.build.sourceEncoding>UTF-8</project.build.sourceEncoding>
        <project.reporting.outputEncoding>UTF-8</project.reporting.outputEncoding>
    </properties>


    <dependencies>

        <dependency>
            <groupId>org.mockito</groupId>
            <artifactId>mockito-core</artifactId>
            <version>${mockitoCore.version}</version>
        </dependency>

        <!-- https://mvnrepository.com/artifact/org.mockito/mockito-junit-jupiter -->
        <dependency>
            <groupId>org.mockito</groupId>
            <artifactId>mockito-junit-jupiter</artifactId>
            <version>5.19.0</version>
            <scope>test</scope>
        </dependency>

        <dependency>
            <groupId>org.junit.jupiter</groupId>
            <artifactId>junit-jupiter-engine</artifactId>
            <version>${mockitoJunitJupiter.version}</version>
            <scope>test</scope>
        </dependency>

        <dependency>
            <groupId>net.sourceforge.findbugs</groupId>
            <artifactId>annotations</artifactId>
            <version>${findbugs.version}</version>
        </dependency>

        <dependency>
            <groupId>com.google.guava</groupId>
            <artifactId>guava</artifactId>
            <version>${guava.version}</version>
        </dependency>
    </dependencies>


    <modules>
        <module>rmatch</module>
        <module>rmatch-tester</module>
        <module>benchmarks/jmh</module>
    </modules>
    <scm>
        <connection>scm:git:git@github.com:la3lma/rmatch.git</connection>
        <url>scm:git:git@github.com:la3lma/rmatch.git</url>
        <developerConnection>scm:git:git@github.com:la3lma/rmatch.git</developerConnection>
        <tag>HEAD</tag>
    </scm>

    <build>
        <pluginManagement>
            <plugins>
                <plugin>
                    <groupId>com.diffplug.spotless</groupId>
                    <artifactId>spotless-maven-plugin</artifactId>
                    <version>2.43.0</version>
                </plugin>
                <plugin>
                    <groupId>com.github.spotbugs</groupId>
                    <artifactId>spotbugs-maven-plugin</artifactId>
                    <version>4.8.6.4</version>
                </plugin>
            </plugins>
        </pluginManagement>
        <plugins>
            <plugin>
                <groupId>com.diffplug.spotless</groupId>
                <artifactId>spotless-maven-plugin</artifactId>
                <configuration>
                    <java>
                        <googleJavaFormat/>
                    </java>
                </configuration>
                <executions>
                    <execution>
                        <goals><goal>apply</goal><goal>check</goal></goals>
                    </execution>
                </executions>
            </plugin>

            <plugin>
                <groupId>com.github.spotbugs</groupId>
                <configuration>
                    <failOnError>false</failOnError>
                    <!-- optional: only flag HIGH priority, ignore Medium/Low -->
                    <threshold>High</threshold>
                </configuration>
                <artifactId>spotbugs-maven-plugin</artifactId>
                <executions>
                    <execution>
                        <goals><goal>check</goal></goals>
                    </execution>
                </executions>
            </plugin>
        </plugins>
    </build>


</project><|MERGE_RESOLUTION|>--- conflicted
+++ resolved
@@ -43,13 +43,10 @@
         <junit.version>4.13.2</junit.version>
         <mavenCheckstylePlugin.version>3.6.0</mavenCheckstylePlugin.version>
         <mavenCoberturaPlugin.version>2.5.1</mavenCoberturaPlugin.version>
-<<<<<<< HEAD
+        <mavenCompilerPlugin.version>3.14.0</mavenCompilerPlugin.version>
         <mavenCompilerPlugin.version>3.12.1</mavenCompilerPlugin.version>
         <mavenDependencyPlugin.version>3.8.1</mavenDependencyPlugin.version>
-=======
-        <mavenCompilerPlugin.version>3.14.0</mavenCompilerPlugin.version>
-        <mavenDependencyPlugin.version>3.6.0</mavenDependencyPlugin.version>
->>>>>>> 0790148c
+
         <mavenFindbugsPlugin.version>3.0.5</mavenFindbugsPlugin.version>
         <mavenJarPlugin.version>3.3.0</mavenJarPlugin.version>
         <mavenReleasePlugin.version>3.1.1</mavenReleasePlugin.version>
